// SPDX-License-Identifier: UNLICENSED
pragma solidity ^0.8.13;

import "forge-std/Test.sol";

import { Claimer } from "src/Claimer.sol";
import { ud2x18 } from "prb-math/UD2x18.sol";

import { PrizePoolStub } from "./stub/PrizePoolStub.sol";
import { VaultStub } from "./stub/VaultStub.sol";

contract ClaimerTest is Test {

    uint256 public constant TARGET_PRICE = 0.0001e18;
    uint256 public constant AHEAD1_PRICE = 0.000090909090909090e18;
    uint256 public constant BEHIND1_PRICE = 0.000109999999999999e18;

    Claimer public claimer;
    PrizePoolStub public prizePool;
    VaultStub public vault;

    address winner1 = 0x690B9A9E9aa1C9dB991C7721a92d351Db4FaC990;
    address winner2 = 0x4008Ed96594b645f057c9998a2924545fAbB6545;
    address winner3 = 0x796486EBd82E427901511d130Ece93b94f06a980;
    address winner4 = 0x2ed6c4B5dA6378c7897AC67Ba9e43102Feb694EE;
    address winner5 = 0x9ebC8E61f87A301fF25a606d7C06150f856F24E2;
    address winner6 = 0xDAFEA492D9c6733ae3d56b7Ed1ADB60692c98Bc5;

    function setUp() public {
        vm.warp(10 days);
        prizePool = new PrizePoolStub();
        vault = new VaultStub();
        claimer = new Claimer(prizePool, ud2x18(1.1e18), TARGET_PRICE);
    }

    function testConstructor() public {
        claimer = new Claimer(prizePool, ud2x18(1e18), TARGET_PRICE);
        assertEq(claimer.decayConstant().unwrap(), 0);
    }

    function testClaimPrizes_empty() public {
        address[] memory winners = new address[](0);
        uint8[] memory tiers = new uint8[](0);
        vm.expectRevert("no winners passed");
        claimer.claimPrizes(vault, winners, tiers, 1, address(this));
    }

    function testClaimPrizes_mismatch() public {
        address[] memory winners = new address[](1);
        uint8[] memory tiers = new uint8[](2);
        vm.expectRevert("data mismatch");
        claimer.claimPrizes(vault, winners, tiers, 1, address(this));
    }

    function testClaimPrizes_insuff() public {
        address[] memory winners = new address[](1);
        winners[0] = winner1;
        uint8[] memory tiers = new uint8[](1);
        tiers[0] = 0;
        // fee should be the target rn
        mockPrizePool(100, 1000, 0, 0);
        vm.expectRevert("insuff fee");
        claimer.claimPrizes(vault, winners, tiers, 1e18, address(this));
    }

    function testClaimPrizes_fees() public {
        address[] memory winners = new address[](2);
        winners[0] = winner1;
        winners[1] = winner2;
        uint8[] memory tiers = new uint8[](2);
        tiers[0] = 1;
        tiers[1] = 1;
        mockPrizePool(1000, 1000, -1, 0);
        uint256 totalFees = TARGET_PRICE + AHEAD1_PRICE;
        mockClaimPrize(winners[0], 1, winners[0], uint96(totalFees/2), address(this), 100);
        mockClaimPrize(winners[1], 1, winners[1], uint96(totalFees/2), address(this), 100);
        uint256 fees = claimer.claimPrizes(vault, winners, tiers, 0.0001e18, address(this));
        assertEq(fees, totalFees);
    }

    function testEstimateFees_zero() public {
        mockPrizePool(1000, 1000, 0, 0);
        assertEq(claimer.estimateFees(0), 0);
    }

    function testEstimateFees_ahead1() public {
        // trying to claim ahead of time
        mockPrizePool(1000, 1000, 0, 0);
        assertEq(claimer.estimateFees(1), AHEAD1_PRICE);
    }

    function testEstimateFees_onTime() public {
        // claiming right on time
        mockPrizePool(1000, 1000, -1, 0);
        assertEq(claimer.estimateFees(1), TARGET_PRICE);
    }

    function testEstimateFees_behind1() public {
        mockPrizePool(1000, 1000, -2, 0);
        assertEq(claimer.estimateFees(1), BEHIND1_PRICE);
    }

    function testEstimateFees_two() public {
        mockPrizePool(1000, 1000, -1, 0);
        assertEq(claimer.estimateFees(2), TARGET_PRICE + AHEAD1_PRICE);
    }

    function mockPrizePool(
        uint256 estimatedPrizeCount,
        uint256 drawPeriodSeconds,
<<<<<<< HEAD
        int256 drawEndedRelativeToNow,
        uint256 claimCount
    ) public {
        vm.mockCall(address(prizePool), abi.encodeWithSignature("estimatedPrizeCount()"), abi.encodePacked(estimatedPrizeCount));
        vm.mockCall(address(prizePool), abi.encodeWithSelector(prizePool.drawPeriodSeconds.selector), abi.encodePacked(drawPeriodSeconds));
        vm.mockCall(address(prizePool), abi.encodeWithSelector(prizePool.lastCompletedDrawStartedAt.selector), abi.encodePacked(int256(block.timestamp) - int256(drawPeriodSeconds) + drawEndedRelativeToNow));
=======
        uint256 lastCompletedDrawStartedAt,
        uint256 claimCount
    ) public {
        vm.mockCall(address(prizePool), abi.encodeWithSelector(prizePool.estimatedPrizeCount.selector), abi.encodePacked(estimatedPrizeCount));
        vm.mockCall(address(prizePool), abi.encodeWithSelector(prizePool.drawPeriodSeconds.selector), abi.encodePacked(drawPeriodSeconds));
        vm.mockCall(address(prizePool), abi.encodeWithSelector(prizePool.lastCompletedDrawStartedAt.selector), abi.encodePacked(lastCompletedDrawStartedAt));
>>>>>>> 212f1b83
        vm.mockCall(address(prizePool), abi.encodeWithSelector(prizePool.claimCount.selector), abi.encodePacked(claimCount));
    }

    function mockClaimPrize(
        address _winner,
        uint8 _tier,
        address _to,
        uint96 _fee,
        address _feeRecipient,
        uint256 _result
    ) public {
        vm.mockCall(address(vault), abi.encodeWithSelector(vault.claimPrize.selector, _winner, _tier, _to, _fee, _feeRecipient), abi.encodePacked(_result));
    }

}<|MERGE_RESOLUTION|>--- conflicted
+++ resolved
@@ -108,21 +108,12 @@
     function mockPrizePool(
         uint256 estimatedPrizeCount,
         uint256 drawPeriodSeconds,
-<<<<<<< HEAD
         int256 drawEndedRelativeToNow,
         uint256 claimCount
     ) public {
         vm.mockCall(address(prizePool), abi.encodeWithSignature("estimatedPrizeCount()"), abi.encodePacked(estimatedPrizeCount));
         vm.mockCall(address(prizePool), abi.encodeWithSelector(prizePool.drawPeriodSeconds.selector), abi.encodePacked(drawPeriodSeconds));
         vm.mockCall(address(prizePool), abi.encodeWithSelector(prizePool.lastCompletedDrawStartedAt.selector), abi.encodePacked(int256(block.timestamp) - int256(drawPeriodSeconds) + drawEndedRelativeToNow));
-=======
-        uint256 lastCompletedDrawStartedAt,
-        uint256 claimCount
-    ) public {
-        vm.mockCall(address(prizePool), abi.encodeWithSelector(prizePool.estimatedPrizeCount.selector), abi.encodePacked(estimatedPrizeCount));
-        vm.mockCall(address(prizePool), abi.encodeWithSelector(prizePool.drawPeriodSeconds.selector), abi.encodePacked(drawPeriodSeconds));
-        vm.mockCall(address(prizePool), abi.encodeWithSelector(prizePool.lastCompletedDrawStartedAt.selector), abi.encodePacked(lastCompletedDrawStartedAt));
->>>>>>> 212f1b83
         vm.mockCall(address(prizePool), abi.encodeWithSelector(prizePool.claimCount.selector), abi.encodePacked(claimCount));
     }
 
